"""
Azure storage utilities for Konveyor.

**IMPORTANT: REDUNDANCY NOTICE**
This conversation storage implementation has potential integration points with the
Semantic Kernel implementation in konveyor/skills/. Specifically:

1. The ChatSkill in konveyor/skills/ChatSkill.py manages conversation history in memory,
   but could be enhanced to use this storage manager for persistence.

2. Future work in Task #3 (Agent Orchestration) should consider integrating the
   Semantic Kernel framework with this storage system to avoid duplicating conversation
   management logic.
"""
from typing import Dict, List, Optional, Union, Any
import json
import uuid
import logging
from datetime import datetime, timedelta
import datetime as dt
from json import JSONEncoder

import asyncio
<<<<<<< HEAD
import redis.asyncio as redis
from pymongo import MongoClient
=======

# Simple ObjectId class that just uses string IDs
class ObjectId:
    def __init__(self, id_str=None):
        self.id_str = id_str or str(uuid.uuid4())

    def __str__(self):
        return self.id_str

# Simple no-op implementations for storage
class DummyCollection:
    def __init__(self, name):
        self.name = name

    def create_index(self, *args, **kwargs):
        pass

    def insert_one(self, *args, **kwargs):
        pass

    def delete_one(self, *args, **kwargs):
        pass

    def delete_many(self, *args, **kwargs):
        pass

    def find(self, *args, **kwargs):
        return []

class DummyDatabase:
    def __init__(self, name):
        self.name = name

    def get_collection(self, name):
        return DummyCollection(name)

    def list_collection_names(self):
        return []

    def create_collection(self, *args, **kwargs):
        pass

class DummyRedisClient:
    async def lpush(self, *args, **kwargs):
        return 0

    async def expire(self, *args, **kwargs):
        return True

    async def lrange(self, *args, **kwargs):
        return []

    async def delete(self, *args, **kwargs):
        return 0

    def pipeline(self):
        return self

    async def execute(self):
        return []

    async def close(self):
        pass

class MongoClient:
    def __init__(self, *args, **kwargs):
        pass

    def get_database(self, name):
        return DummyDatabase(name)
>>>>>>> d331bc0e

class MongoJSONEncoder(JSONEncoder):
    """JSON encoder that can handle MongoDB ObjectId."""
    def default(self, obj):
        if hasattr(obj, '__str__') and (isinstance(obj, ObjectId) or obj.__class__.__name__ == 'ObjectId'):
            return str(obj)
        return super().default(obj)

class AzureStorageManager:
    """Manages interactions with Azure storage services."""

    @staticmethod
    def _convert_mongodb_to_cosmos_connection_string(mongo_conn_str: str) -> str:
        """Convert MongoDB connection string to Azure Cosmos DB format.

        Args:
            mongo_conn_str (str): MongoDB connection string

        Returns:
            str: Azure Cosmos DB connection string

        Example:
            MongoDB: mongodb://user:pass@host:port/...
            Cosmos: AccountEndpoint=https://host:port;AccountKey=key
        """
        try:
            # Parse MongoDB connection string
            if not mongo_conn_str.startswith('mongodb://'):
                raise ValueError("Connection string must start with 'mongodb://'")

            # Extract the username and key
            auth_part = mongo_conn_str[len('mongodb://'):]  # Remove protocol
            first_colon = auth_part.find(':')
            if first_colon == -1:
                raise ValueError("Missing password in connection string")

            username = auth_part[:first_colon]
            rest = auth_part[first_colon + 1:]

            # Find the end of the key (before @)
            at_sign = rest.find('@')
            if at_sign == -1:
                raise ValueError("Invalid MongoDB connection string format")

            key = rest[:at_sign]
            host_part = rest[at_sign + 1:]

            # Split host part before any query parameters or path
            host = host_part.split('?')[0].split('/')[0]

            # Build Cosmos DB connection string
            # For MongoDB API, we need to use the mongo.cosmos.azure.com endpoint
            if not host.endswith('mongo.cosmos.azure.com'):
                host = host.replace('documents.azure.com', 'mongo.cosmos.azure.com')
                if ':443' in host:
                    host = host.replace(':443', ':10255')
                elif not ':' in host:
                    host = f"{host}:10255"

            # Return in Cosmos DB format
            return f"AccountEndpoint=https://{host};AccountKey={key}"

        except Exception as e:
            logging.error(f"Failed to parse MongoDB connection string: {str(e)}")
            # Log a redacted version of the connection string for debugging
            redacted = mongo_conn_str.replace(mongo_conn_str.split('@')[0], '***')
            logging.error(f"Connection string (redacted): {redacted}")
            raise ValueError(f"Failed to parse MongoDB connection string: {str(e)}")

    async def _ensure_database_exists(self) -> None:
        """Ensure the database and required collections exist."""
        try:
            # Get database
            self.db = self.mongo_client.get_database("konveyor")

            # Create collections if they don't exist
            if "conversations" not in self.db.list_collection_names():
                self.db.create_collection(
                    "conversations",
                    # Shard key for conversations
                    collation={"locale": "en", "strength": 2}
                )

            if "messages" not in self.db.list_collection_names():
                self.db.create_collection(
                    "messages",
                    # Shard key for messages
                    collation={"locale": "en", "strength": 2}
                )

            # Get collection references
            self.conversations = self.db.get_collection("conversations")
            self.messages = self.db.get_collection("messages")

            # Create indexes
            self.conversations.create_index("id", unique=True)
            self.messages.create_index("conversation_id")

        except Exception as e:
            logging.error(f"Failed to initialize MongoDB: {str(e)}")
            raise

    async def __aenter__(self):
        """Async context manager entry."""
        await self._ensure_database_exists()
        return self

    async def __aexit__(self, exc_type, exc_val, exc_tb):
        """Async context manager exit."""
<<<<<<< HEAD
        await self.cosmos_client.close()
        await self.redis_client.close()
=======
        # Close clients if they have a close method
        if hasattr(self.redis_client, 'close'):
            await self.redis_client.close()
>>>>>>> d331bc0e

    async def initialize(self):
        """Initialize the storage manager."""
        await self._ensure_database_exists()

<<<<<<< HEAD
    def __init__(self, cosmos_connection_str: str, redis_connection_str: str):
        # MongoDB setup
        if not cosmos_connection_str:
            raise ValueError("MongoDB connection string is required")

        # Convert Cosmos format to MongoDB if needed
        if cosmos_connection_str.startswith('AccountEndpoint='):
            # Extract host and key from Cosmos format
            parts = cosmos_connection_str.split(';')
            endpoint = parts[0].replace('AccountEndpoint=https://', '')
            key = parts[1].replace('AccountKey=', '')

            # Convert to MongoDB format
            cosmos_connection_str = f"mongodb://{key}@{endpoint}"

        elif not cosmos_connection_str.startswith('mongodb://'):
            raise ValueError("Invalid connection string format")

        # Initialize MongoDB client
        self.mongo_client = MongoClient(
            cosmos_connection_str,
            ssl=True,
            tls=True,
            tlsAllowInvalidCertificates=True,  # For testing only
            retryWrites=False,  # Required for Cosmos DB
            serverSelectionTimeoutMS=5000,  # 5 second timeout
            connectTimeoutMS=10000,  # 10 second timeout
            socketTimeoutMS=10000,  # 10 second timeout
        )

        # Redis setup
        if not redis_connection_str:
            raise ValueError("Redis connection string is required")
        self.redis_client = redis.from_url(
            redis_connection_str,
            ssl_cert_reqs=None  # Skip SSL verification for testing
        )
=======
    def __init__(self, cosmos_connection_str: str = None, redis_connection_str: str = None):
        # Use dummy clients for MongoDB and Redis
        logging.info("Using dummy storage clients for development/testing")
        self.mongo_client = MongoClient()
        self.redis_client = DummyRedisClient()

>>>>>>> d331bc0e
        self.message_ttl = timedelta(days=1)  # Keep active conversations for 1 day in Redis

        # Initialize database and collections
        self.db = self.mongo_client.get_database("konveyor")
        self.messages = self.db.get_collection("messages")
        self.conversations = self.db.get_collection("conversations")

        # Create indexes in background
        self._init_task = asyncio.create_task(self._ensure_database_exists())

    async def create_conversation(self, user_id: Optional[str] = None) -> Dict:
        """Create a new conversation."""
        # Wait for initialization to complete
        await self._init_task

        conversation = {
            "id": str(uuid.uuid4()),
            "user_id": user_id,
            "created_at": datetime.now(dt.timezone.utc),
            "updated_at": datetime.now(dt.timezone.utc)
        }
        self.conversations.insert_one(conversation)
        return conversation

    async def add_message(self, conversation_id: str, message_type: str,
                         content: str, metadata: Optional[Dict] = None) -> Dict:
        """Add a message to a conversation."""
        message = {
            "id": str(uuid.uuid4()),
            "conversation_id": conversation_id,
            "type": message_type,
            "content": content,
            "metadata": metadata or {},
            "created_at": datetime.utcnow().isoformat()
        }

        # Store in MongoDB
        self.messages.insert_one(message)

        # Cache in Redis for active conversations
        redis_key = f"conv:{conversation_id}:messages"
        await self.redis_client.lpush(redis_key, json.dumps(message, cls=MongoJSONEncoder))
        await self.redis_client.expire(redis_key, self.message_ttl)

        return message

    async def get_conversation_messages(self, conversation_id: str,
                                     limit: int = 50,
                                     use_cache: bool = True) -> List[Dict]:
        """Get messages for a conversation."""
        if use_cache:
            # Try Redis first
            redis_key = f"conv:{conversation_id}:messages"
            cached = await self.redis_client.lrange(redis_key, 0, limit - 1)
            if cached:
                return [json.loads(msg) for msg in cached]

        # Fallback to MongoDB
        messages = list(self.messages.find(
            {"conversation_id": conversation_id},
            sort=[("created_at", -1)],
            limit=limit
        ))

        # Update cache if needed
        if messages and use_cache:
            redis_key = f"conv:{conversation_id}:messages"
            pipeline = self.redis_client.pipeline()
            for msg in reversed(messages):  # Maintain chronological order
                pipeline.lpush(redis_key, json.dumps(msg, cls=MongoJSONEncoder))
            pipeline.expire(redis_key, self.message_ttl)
            await pipeline.execute()

        return messages

    async def delete_conversation(self, conversation_id: str) -> None:
        """Delete a conversation and all its messages."""
        # Delete from MongoDB
        self.conversations.delete_one({"id": conversation_id})
        self.messages.delete_many({"conversation_id": conversation_id})

        # Delete from Redis
        redis_key = f"conv:{conversation_id}:messages"
        await self.redis_client.delete(redis_key)<|MERGE_RESOLUTION|>--- conflicted
+++ resolved
@@ -21,81 +21,8 @@
 from json import JSONEncoder
 
 import asyncio
-<<<<<<< HEAD
 import redis.asyncio as redis
 from pymongo import MongoClient
-=======
-
-# Simple ObjectId class that just uses string IDs
-class ObjectId:
-    def __init__(self, id_str=None):
-        self.id_str = id_str or str(uuid.uuid4())
-
-    def __str__(self):
-        return self.id_str
-
-# Simple no-op implementations for storage
-class DummyCollection:
-    def __init__(self, name):
-        self.name = name
-
-    def create_index(self, *args, **kwargs):
-        pass
-
-    def insert_one(self, *args, **kwargs):
-        pass
-
-    def delete_one(self, *args, **kwargs):
-        pass
-
-    def delete_many(self, *args, **kwargs):
-        pass
-
-    def find(self, *args, **kwargs):
-        return []
-
-class DummyDatabase:
-    def __init__(self, name):
-        self.name = name
-
-    def get_collection(self, name):
-        return DummyCollection(name)
-
-    def list_collection_names(self):
-        return []
-
-    def create_collection(self, *args, **kwargs):
-        pass
-
-class DummyRedisClient:
-    async def lpush(self, *args, **kwargs):
-        return 0
-
-    async def expire(self, *args, **kwargs):
-        return True
-
-    async def lrange(self, *args, **kwargs):
-        return []
-
-    async def delete(self, *args, **kwargs):
-        return 0
-
-    def pipeline(self):
-        return self
-
-    async def execute(self):
-        return []
-
-    async def close(self):
-        pass
-
-class MongoClient:
-    def __init__(self, *args, **kwargs):
-        pass
-
-    def get_database(self, name):
-        return DummyDatabase(name)
->>>>>>> d331bc0e
 
 class MongoJSONEncoder(JSONEncoder):
     """JSON encoder that can handle MongoDB ObjectId."""
@@ -107,15 +34,19 @@
 class AzureStorageManager:
     """Manages interactions with Azure storage services."""
 
+
     @staticmethod
     def _convert_mongodb_to_cosmos_connection_string(mongo_conn_str: str) -> str:
         """Convert MongoDB connection string to Azure Cosmos DB format.
 
+
         Args:
             mongo_conn_str (str): MongoDB connection string
 
+
         Returns:
             str: Azure Cosmos DB connection string
+
 
         Example:
             MongoDB: mongodb://user:pass@host:port/...
@@ -126,25 +57,31 @@
             if not mongo_conn_str.startswith('mongodb://'):
                 raise ValueError("Connection string must start with 'mongodb://'")
 
+
             # Extract the username and key
             auth_part = mongo_conn_str[len('mongodb://'):]  # Remove protocol
             first_colon = auth_part.find(':')
             if first_colon == -1:
                 raise ValueError("Missing password in connection string")
 
+
             username = auth_part[:first_colon]
             rest = auth_part[first_colon + 1:]
+
 
             # Find the end of the key (before @)
             at_sign = rest.find('@')
             if at_sign == -1:
                 raise ValueError("Invalid MongoDB connection string format")
 
+
             key = rest[:at_sign]
             host_part = rest[at_sign + 1:]
 
+
             # Split host part before any query parameters or path
             host = host_part.split('?')[0].split('/')[0]
+
 
             # Build Cosmos DB connection string
             # For MongoDB API, we need to use the mongo.cosmos.azure.com endpoint
@@ -155,8 +92,10 @@
                 elif not ':' in host:
                     host = f"{host}:10255"
 
+
             # Return in Cosmos DB format
             return f"AccountEndpoint=https://{host};AccountKey={key}"
+
 
         except Exception as e:
             logging.error(f"Failed to parse MongoDB connection string: {str(e)}")
@@ -165,11 +104,13 @@
             logging.error(f"Connection string (redacted): {redacted}")
             raise ValueError(f"Failed to parse MongoDB connection string: {str(e)}")
 
+
     async def _ensure_database_exists(self) -> None:
         """Ensure the database and required collections exist."""
         try:
             # Get database
             self.db = self.mongo_client.get_database("konveyor")
+
 
             # Create collections if they don't exist
             if "conversations" not in self.db.list_collection_names():
@@ -179,6 +120,7 @@
                     collation={"locale": "en", "strength": 2}
                 )
 
+
             if "messages" not in self.db.list_collection_names():
                 self.db.create_collection(
                     "messages",
@@ -186,39 +128,37 @@
                     collation={"locale": "en", "strength": 2}
                 )
 
+
             # Get collection references
             self.conversations = self.db.get_collection("conversations")
             self.messages = self.db.get_collection("messages")
 
+
             # Create indexes
             self.conversations.create_index("id", unique=True)
             self.messages.create_index("conversation_id")
 
+
         except Exception as e:
             logging.error(f"Failed to initialize MongoDB: {str(e)}")
             raise
+
 
     async def __aenter__(self):
         """Async context manager entry."""
         await self._ensure_database_exists()
         return self
 
+
     async def __aexit__(self, exc_type, exc_val, exc_tb):
         """Async context manager exit."""
-<<<<<<< HEAD
         await self.cosmos_client.close()
         await self.redis_client.close()
-=======
-        # Close clients if they have a close method
-        if hasattr(self.redis_client, 'close'):
-            await self.redis_client.close()
->>>>>>> d331bc0e
 
     async def initialize(self):
         """Initialize the storage manager."""
         await self._ensure_database_exists()
 
-<<<<<<< HEAD
     def __init__(self, cosmos_connection_str: str, redis_connection_str: str):
         # MongoDB setup
         if not cosmos_connection_str:
@@ -256,28 +196,24 @@
             redis_connection_str,
             ssl_cert_reqs=None  # Skip SSL verification for testing
         )
-=======
-    def __init__(self, cosmos_connection_str: str = None, redis_connection_str: str = None):
-        # Use dummy clients for MongoDB and Redis
-        logging.info("Using dummy storage clients for development/testing")
-        self.mongo_client = MongoClient()
-        self.redis_client = DummyRedisClient()
-
->>>>>>> d331bc0e
         self.message_ttl = timedelta(days=1)  # Keep active conversations for 1 day in Redis
+
 
         # Initialize database and collections
         self.db = self.mongo_client.get_database("konveyor")
         self.messages = self.db.get_collection("messages")
         self.conversations = self.db.get_collection("conversations")
 
+
         # Create indexes in background
         self._init_task = asyncio.create_task(self._ensure_database_exists())
+
 
     async def create_conversation(self, user_id: Optional[str] = None) -> Dict:
         """Create a new conversation."""
         # Wait for initialization to complete
         await self._init_task
+
 
         conversation = {
             "id": str(uuid.uuid4()),
@@ -287,6 +223,8 @@
         }
         self.conversations.insert_one(conversation)
         return conversation
+
+    async def add_message(self, conversation_id: str, message_type: str,
 
     async def add_message(self, conversation_id: str, message_type: str,
                          content: str, metadata: Optional[Dict] = None) -> Dict:
@@ -300,15 +238,21 @@
             "created_at": datetime.utcnow().isoformat()
         }
 
+
         # Store in MongoDB
         self.messages.insert_one(message)
+
 
         # Cache in Redis for active conversations
         redis_key = f"conv:{conversation_id}:messages"
         await self.redis_client.lpush(redis_key, json.dumps(message, cls=MongoJSONEncoder))
         await self.redis_client.expire(redis_key, self.message_ttl)
 
+
         return message
+
+    async def get_conversation_messages(self, conversation_id: str,
+                                     limit: int = 50,
 
     async def get_conversation_messages(self, conversation_id: str,
                                      limit: int = 50,
@@ -321,12 +265,14 @@
             if cached:
                 return [json.loads(msg) for msg in cached]
 
+
         # Fallback to MongoDB
         messages = list(self.messages.find(
             {"conversation_id": conversation_id},
             sort=[("created_at", -1)],
             limit=limit
         ))
+
 
         # Update cache if needed
         if messages and use_cache:
@@ -337,7 +283,9 @@
             pipeline.expire(redis_key, self.message_ttl)
             await pipeline.execute()
 
+
         return messages
+
 
     async def delete_conversation(self, conversation_id: str) -> None:
         """Delete a conversation and all its messages."""
@@ -345,6 +293,7 @@
         self.conversations.delete_one({"id": conversation_id})
         self.messages.delete_many({"conversation_id": conversation_id})
 
+
         # Delete from Redis
         redis_key = f"conv:{conversation_id}:messages"
         await self.redis_client.delete(redis_key)